--- conflicted
+++ resolved
@@ -3,11 +3,8 @@
 import (
 	"context"
 	"fmt"
-<<<<<<< HEAD
 	"io"
-=======
 	"net"
->>>>>>> 82ee3196
 	"net/http"
 	"strings"
 	"time"
